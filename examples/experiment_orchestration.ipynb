{
 "cells": [
  {
   "cell_type": "markdown",
   "metadata": {},
   "source": [
    "# Orchestration of prediction experiments with sktime\n",
    "\n",
    "* Evaluate the predictive performance one or more strategies on one or more datasets\n",
    "\n",
    "[Github weblink](https://github.com/alan-turing-institute/sktime/blob/master/examples/experiment_orchestration.ipynb)"
   ]
  },
  {
   "cell_type": "code",
   "execution_count": 1,
   "metadata": {},
   "outputs": [],
   "source": [
    "from sktime.experiments.orchestrator import Orchestrator\n",
    "from sktime.experiments.data import DatasetHDD\n",
    "from sktime.experiments.data import ResultHDD\n",
    "from sktime.experiments.data import DatasetLoadFromDir\n",
    "from sktime.experiments.analysis import AnalyseResults\n",
    "from sktime.experiments.scores import ScoreAccuracy\n",
    "\n",
    "from sktime.model_selection import PresplitFilesCV\n",
    "from sktime.highlevel.strategies import TSCStrategy\n",
    "from sktime.highlevel.tasks import TSCTask\n",
    "from sktime.classifiers.compose.ensemble import TimeSeriesForestClassifier\n",
    "\n",
    "from sklearn.model_selection import KFold\n",
    "import pandas as pd\n",
    "import os"
   ]
  },
  {
   "cell_type": "code",
   "execution_count": 2,
   "metadata": {},
   "outputs": [],
   "source": [
    "# get path to the sktime datasets \n",
    "import sktime\n",
    "repodir = os.path.dirname(sktime.__file__)\n",
    "datadir = os.path.join(repodir, \"datasets/data/\")\n",
    "resultsdir = 'results'\n",
    "\n"
   ]
  },
  {
   "cell_type": "code",
   "execution_count": 3,
   "metadata": {},
   "outputs": [],
   "source": [
    "# create the task and dataset objects manually for each dataset\n",
    "dts_Italy = DatasetHDD(dataset_loc=os.path.join(datadir, 'ItalyPowerDemand'), dataset_name='ItalyPowerDemand')\n",
    "task_Italy = TSCTask(target='target')\n",
    "\n",
    "dts_ArrowHead = DatasetHDD(dataset_loc=os.path.join(datadir, 'ArrowHead'), dataset_name='ArrowHead')\n",
    "task_ArrowHead = TSCTask(target='target')\n",
    "\n",
    "dts_GunPoint = DatasetHDD(dataset_loc=os.path.join(datadir, 'GunPoint'), dataset_name='GunPoint')\n",
    "task_GunPoint = TSCTask(target='target')\n",
    "\n",
    "datasets=[dts_ArrowHead, dts_Italy, dts_GunPoint]\n",
    "tasks=[task_ArrowHead, task_Italy, task_GunPoint]"
   ]
  },
  {
   "cell_type": "code",
   "execution_count": 4,
   "metadata": {},
   "outputs": [],
   "source": [
    "\n",
    "# or create them automatically\n",
    "dts_loader = DatasetLoadFromDir(root_dir=datadir)\n",
    "datasets = dts_loader.load_datasets()\n",
    "\n",
    "selected_datasets = ['ItalyPowerDemand', 'ArrowHead', 'GunPoint']\n",
    "datasets = [dataset for dataset in datasets if dataset.dataset_name in selected_datasets]\n",
    "\n",
    "tasks = [TSCTask(target='target') for _ in range(len(datasets))]\n",
    "\n",
    "clf = TimeSeriesForestClassifier(n_estimators=10, random_state=1)\n",
    "strategy = TSCStrategy(clf)\n",
    "\n",
    "resultHDD = ResultHDD(results_save_dir=os.path.join(datadir, 'results'),\n",
    "                      strategies_save_dir=os.path.join(datadir, 'trained_strategies'))"
   ]
  },
  {
   "cell_type": "code",
   "execution_count": 5,
   "metadata": {},
   "outputs": [],
   "source": [
    "# run orchestrator\n",
    "orchestrator = Orchestrator(datasets=datasets,\n",
    "                            tasks=tasks,  \n",
    "                            strategies=[strategy], \n",
    "                            cv=PresplitFilesCV(), \n",
    "                            result=resultHDD)\n",
    " \n",
    "orchestrator.run()\n"
   ]
  },
  {
   "cell_type": "code",
   "execution_count": 6,
   "metadata": {},
   "outputs": [
    {
     "data": {
      "text/html": [
       "<div>\n",
       "<style scoped>\n",
       "    .dataframe tbody tr th:only-of-type {\n",
       "        vertical-align: middle;\n",
       "    }\n",
       "\n",
       "    .dataframe tbody tr th {\n",
       "        vertical-align: top;\n",
       "    }\n",
       "\n",
       "    .dataframe thead th {\n",
       "        text-align: right;\n",
       "    }\n",
       "</style>\n",
       "<table border=\"1\" class=\"dataframe\">\n",
       "  <thead>\n",
       "    <tr style=\"text-align: right;\">\n",
       "      <th></th>\n",
       "      <th></th>\n",
       "      <th>loss</th>\n",
       "      <th>std_error</th>\n",
       "      <th>Accuacy</th>\n",
       "    </tr>\n",
       "  </thead>\n",
       "  <tbody>\n",
       "    <tr>\n",
       "      <th>GunPoint</th>\n",
       "      <th>TimeSeriesForestClassifier</th>\n",
       "      <td>0.053691</td>\n",
       "      <td>0.018466</td>\n",
       "      <td>0.946309</td>\n",
       "    </tr>\n",
       "    <tr>\n",
       "      <th>ItalyPowerDemand</th>\n",
       "      <th>TimeSeriesForestClassifier</th>\n",
       "      <td>0.044747</td>\n",
       "      <td>0.006448</td>\n",
       "      <td>0.955253</td>\n",
       "    </tr>\n",
       "    <tr>\n",
       "      <th>ArrowHead</th>\n",
       "      <th>TimeSeriesForestClassifier</th>\n",
       "      <td>0.275862</td>\n",
       "      <td>0.033883</td>\n",
       "      <td>0.724138</td>\n",
       "    </tr>\n",
       "  </tbody>\n",
       "</table>\n",
       "</div>"
      ],
      "text/plain": [
       "                                                 loss  std_error   Accuacy\n",
       "GunPoint         TimeSeriesForestClassifier  0.053691   0.018466  0.946309\n",
       "ItalyPowerDemand TimeSeriesForestClassifier  0.044747   0.006448  0.955253\n",
       "ArrowHead        TimeSeriesForestClassifier  0.275862   0.033883  0.724138"
      ]
     },
     "execution_count": 6,
     "metadata": {},
     "output_type": "execute_result"
    }
   ],
   "source": [
    "# The results list can be obtained from loading the saved csv files by:\n",
    "results = resultHDD.load()\n",
    "\n",
    "analyse = AnalyseResults(resultHDD)\n",
    "\n",
    "strategy_dict, losses_df = analyse.prediction_errors(metric=ScoreAccuracy())\n",
    "\n",
    "losses_df['Accuacy'] = 1- losses_df['loss']\n",
    "losses_df"
   ]
  },
  {
   "cell_type": "markdown",
   "metadata": {},
   "source": [
    "Having obtained the list of results objects we can compute the score and run some statistical tests"
   ]
  },
  {
   "cell_type": "markdown",
   "metadata": {},
   "source": [
    "The strategy_dict is used as an argument to the function performing the statistical tests and visualizations. Currently, the following functions are implemented:"
   ]
  },
  {
   "cell_type": "markdown",
   "metadata": {
    "scrolled": false
   },
   "source": [
    "* `analyse.average_and_std_error(strategy_dict)`\n",
    "* `analyse.plot_boxcharts(strategy_dict)`\n",
    "* `analyse.ranks(strategy_dict)`\n",
    "* `analyse.t_test(strategy_dict)`\n",
    "* `analyse.sign_test(strategy_dict)`\n",
    "* `analyse.ranksum_test(strategy_dict)`\n",
    "* `analyse.t_test_with_bonferroni_correction(strategy_dict)`\n",
    "* `analyse.wilcoxon_test(strategy_dict)`\n",
    "* `analyse.friedman_test(strategy_dict)`\n",
    "* `analyse.nemenyi(strategy_dict)`"
   ]
  }
 ],
 "metadata": {
  "kernelspec": {
   "display_name": "Python 3",
   "language": "python",
   "name": "python3"
  },
  "language_info": {
   "codemirror_mode": {
    "name": "ipython",
    "version": 3
   },
   "file_extension": ".py",
   "mimetype": "text/x-python",
   "name": "python",
   "nbconvert_exporter": "python",
   "pygments_lexer": "ipython3",
<<<<<<< HEAD
   "version": "3.7.1"
=======
   "version": "3.6.8"
>>>>>>> 51743fa5
  }
 },
 "nbformat": 4,
 "nbformat_minor": 2
}<|MERGE_RESOLUTION|>--- conflicted
+++ resolved
@@ -238,11 +238,7 @@
    "name": "python",
    "nbconvert_exporter": "python",
    "pygments_lexer": "ipython3",
-<<<<<<< HEAD
-   "version": "3.7.1"
-=======
    "version": "3.6.8"
->>>>>>> 51743fa5
   }
  },
  "nbformat": 4,
