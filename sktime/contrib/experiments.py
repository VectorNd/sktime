--- conflicted
+++ resolved
@@ -250,47 +250,25 @@
     :return: A classifier.
 
     """
-<<<<<<< HEAD
-    if cls.lower() == 'pf':
+    if cls.lower() == "pf":
         return pf.ProximityForest(random_state = resampleId)
-    elif cls.lower() == 'pt':
+    elif cls.lower() == "pt":
         return pf.ProximityTree(random_state = resampleId)
-    elif cls.lower() == 'ps':
+    elif cls.lower() == "ps":
         return pf.ProximityStump(random_state = resampleId)
-    elif cls.lower() == 'rise':
+    elif cls.lower() == "rise":
         return fb.RandomIntervalSpectralForest(random_state = resampleId)
-    elif cls.lower() == 'tsf':
+    elif cls.lower() == "tsf":
         return ib.TimeSeriesForest(random_state = resampleId)
-    elif cls.lower() == 'cif':
+    elif cls.lower() == "cif":
         return CanonicalIntervalForest(random_state=resampleId)
-    elif cls.lower() == 'boss':
+    elif cls.lower() == "boss":
         return boss.BOSSEnsemble(random_state=resampleId)
-    elif cls.lower() == 'cboss':
+    elif cls.lower() == "cboss":
         return cboss.ContractableBOSS(random_state=resampleId)
-    elif cls.lower() == 'tde':
+    elif cls.lower() == "tde":
         return tde.TemporalDictionaryEnsemble(random_state=resampleId, max_ensemble_size=50)
-    elif cls.lower() == 'st':
-=======
-    if cls.lower() == "pf":
-        return pf.ProximityForest(random_state=resampleId)
-    elif cls.lower() == "pt":
-        return pf.ProximityTree(random_state=resampleId)
-    elif cls.lower() == "ps":
-        return pf.ProximityStump(random_state=resampleId)
-    elif cls.lower() == "rise":
-        return fb.RandomIntervalSpectralForest(random_state=resampleId)
-    elif cls.lower() == "tsf":
-        return ib.TimeSeriesForest(random_state=resampleId)
-    elif cls.lower() == "boss":
-        return db.BOSSEnsemble(random_state=resampleId)
-    elif cls.lower() == "cboss":
-        return db.BOSSEnsemble(
-            random_state=resampleId, randomised_ensemble=True, max_ensemble_size=50
-        )
-    elif cls.lower() == "tde":
-        return tde.TemporalDictionaryEnsemble(random_state=resampleId)
     elif cls.lower() == "st":
->>>>>>> 8adf1eba
         return st.ShapeletTransformClassifier(time_contract_in_mins=1500)
     elif cls.lower() == "dtwcv":
         return nn.KNeighborsTimeSeriesClassifier(metric="dtwcv")
@@ -325,21 +303,18 @@
             ("clf", DecisionTreeClassifier()),
         ]
         base_estimator = Pipeline(steps)
-<<<<<<< HEAD
-        return ensemble.TimeSeriesForestClassifier(estimator=base_estimator, n_estimators=100)
-    elif cls.lower() == 'rocket':
+        return ensemble.TimeSeriesForestClassifier(
+            estimator=base_estimator, n_estimators=100
+        )
+    elif cls.lower() == "rocket":
         rocket_pipeline = make_pipeline(
             Rocket(random_state=resampleId),
             RidgeClassifierCV(alphas=np.logspace(-3, 3, 10), normalize=True)
         )
         return rocket_pipeline
-=======
-        return ensemble.TimeSeriesForestClassifier(
-            estimator=base_estimator, n_estimators=100
-        )
->>>>>>> 8adf1eba
     else:
         raise Exception("UNKNOWN CLASSIFIER")
+
 
 def acf_coefs(x, maxlag=100):
     x = np.asarray(x).ravel()
@@ -492,13 +467,8 @@
     if build_test:
         # TO DO : use sklearn CV
         start = int(round(time.time() * 1000))
-<<<<<<< HEAD
-        classifier.fit(trainX,trainY)
-        build_time = int(round(time.time() * 1000))-start
-=======
         classifier.fit(trainX, trainY)
         build_time = int(round(time.time() * 1000)) - start
->>>>>>> 8adf1eba
         start = int(round(time.time() * 1000))
         probs = classifier.predict_proba(testX)
         preds = classifier.classes_[np.argmax(probs, axis=1)]
@@ -575,18 +545,6 @@
             second = "Para info too long!"
         else:
             second = str(classifier.get_params())
-<<<<<<< HEAD
-        second.replace('\n',' ')
-        second.replace('\r',' ')
-        temp=np.array_repr(classifier.classes_).replace('\n', '')
-        third = str(train_acc)+","+str(train_time)+",-1,-1,-1,"+str(len(classifier.classes_))+",10F_CV,"+str(train_time)+","+str(build_time+train_time)
-        write_results_to_uea_format(second_line=second, third_line=third, output_path=results_path, classifier_name=cls_name, resample_seed= resampleID,
-                                    predicted_class_vals=train_preds, actual_probas=train_probs, dataset_name=dataset, actual_class_vals=trainY, split='TRAIN')
-
-
-def write_results_to_uea_format(output_path, classifier_name, dataset_name, actual_class_vals,
-                                predicted_class_vals, split='TEST', resample_seed=0, actual_probas=None, second_line="No Parameter Info",third_line="N/A",class_labels=None):
-=======
         second.replace("\n", " ")
         second.replace("\r", " ")
         temp = np.array_repr(classifier.classes_).replace("\n", "")
@@ -624,7 +582,6 @@
     third_line="N/A",
     class_labels=None,
 ):
->>>>>>> 8adf1eba
     """
     This is very alpha and I will probably completely change the structure once train fold is sorted, as that internally
     does all this I think!
@@ -777,26 +734,6 @@
         results_dir = sys.argv[2]
         classifier = sys.argv[3]
         dataset = sys.argv[4]
-<<<<<<< HEAD
-        resample = int(sys.argv[5])-1
-        tf=(str(sys.argv[6]).lower() == 'true')
-        run_experiment(problem_path=data_dir, results_path=results_dir, cls_name=classifier, dataset=dataset,
-                       resampleID=resample,train_file=tf)
-    else : #Local run
-#        data_dir = "/scratch/univariate_datasets/"
-#        results_dir = "/scratch/results"
-#         data_dir = "/bench/datasets/Univariate2018/"
-#         results_dir = "C:/Users/ajb/Dropbox/Turing Project/Results/"
-        data_dir = "Z:/ArchiveData/Univariate_ts/"
-        results_dir = "E:/Temp/"
-#         data_dir = "Z:/ArchiveData/Multivariate_ts/"
-#         results_dir = "E:/Temp/"
-#        results_dir = "Z:/Results/sktime Bakeoff/"
-        dataset = "GunPoint"
-        trainX, trainY = load_ts(data_dir + dataset + '/' + dataset + '_TRAIN.ts')
-        testX, testY = load_ts(data_dir + dataset + '/' + dataset + '_TEST.ts')
-        classifier = "CIF"
-=======
         resample = int(sys.argv[5]) - 1
         tf = str(sys.argv[6]) == "True"
         run_experiment(
@@ -819,7 +756,6 @@
         trainX, trainY = load_ts(data_dir + dataset + "/" + dataset + "_TRAIN.ts")
         testX, testY = load_ts(data_dir + dataset + "/" + dataset + "_TEST.ts")
         classifier = "TDE"
->>>>>>> 8adf1eba
         resample = 0
         #         for i in range(0, len(univariate_datasets)):
         #             dataset = univariate_datasets[i]
